--- conflicted
+++ resolved
@@ -92,11 +92,7 @@
     
     for step in range(timesteps):
         # Use two-pass grid-based O(N) timestep for optimal performance
-<<<<<<< HEAD
-        sim.timestep_gpu_two_pass_grid()
-=======
         sim.timestep()
->>>>>>> d1b7e839
         
         # Save data for animation
         if step % save_interval == 0:
