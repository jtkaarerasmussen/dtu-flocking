#!/usr/bin/env python3

import os
import json
import pickle
import numpy as np
import time
from datetime import datetime
from pathlib import Path
from run_simple import SimplifiedSimulation

class CheckpointEvolutionSimulation:
    """
    Evolutionary simulation with checkpointing support for long-running experiments
    """
    
    def __init__(self, world_size=2.0, num_agents=640, density=2.77e-2,
                 pg=1.0, ps=0.0, omega_gc=4.0, omega_sc=4.0,
                 sigma_mu=0.01, tau_tr=50, tau_fit=25, nr=2,
                 checkpoint_interval=10, checkpoint_dir=None):
        """
        Initialize evolutionary simulation with checkpointing
        
        Args:
            checkpoint_interval: Save checkpoint every N generations
            checkpoint_dir: Directory to save checkpoints (auto-generated if None)
        """
        self.world_size = world_size
        self.num_agents = num_agents
        self.density = density
        
        # Calculate r_a from density
        self.r_a = world_size * np.sqrt(density / num_agents)
        self.r_s = 6.0 * self.r_a
        
        # Evolutionary parameters
        self.pg = pg
        self.ps = ps
        self.omega_gc = omega_gc
        self.omega_sc = omega_sc
        self.sigma_mu = sigma_mu
        self.tau_tr = tau_tr
        self.tau_fit = tau_fit
        self.nr = nr
        
        # Checkpointing parameters
        self.checkpoint_interval = checkpoint_interval
        if checkpoint_dir is None:
            timestamp = datetime.now().strftime("%Y%m%d_%H%M%S")
            self.checkpoint_dir = f"evolution_checkpoints_{timestamp}"
        else:
            self.checkpoint_dir = checkpoint_dir
        
        # Initialize or load simulation state
        self.generation = 0
        self.population = None
        self.history = {
            'generation': [],
            'mean_w_g': [],
            'std_w_g': [],
            'mean_w_s': [],
            'std_w_s': [],
            'mean_fitness': [],
            'w_g_distribution': [],
            'w_s_distribution': []
        }
        
        # Create checkpoint directory
        Path(self.checkpoint_dir).mkdir(exist_ok=True)
        
        print(f"CheckpointEvolutionSimulation: {num_agents} agents")
        print(f"Checkpoint directory: {self.checkpoint_dir}")
        print(f"Parameters: r_a={self.r_a:.4f}, r_s={self.r_s:.4f}, pg={pg}, ps={ps}")
    
    def get_parameters_dict(self):
        """Return all simulation parameters as a dictionary"""
        return {
            'world_size': self.world_size,
            'num_agents': self.num_agents,
            'density': self.density,
            'r_a': self.r_a,
            'r_s': self.r_s,
            'pg': self.pg,
            'ps': self.ps,
            'omega_gc': self.omega_gc,
            'omega_sc': self.omega_sc,
            'sigma_mu': self.sigma_mu,
            'tau_tr': self.tau_tr,
            'tau_fit': self.tau_fit,
            'nr': self.nr,
            'checkpoint_interval': self.checkpoint_interval
        }
    
    def save_parameters(self):
        """Save simulation parameters to JSON file"""
        params_file = os.path.join(self.checkpoint_dir, 'parameters.json')
        with open(params_file, 'w') as f:
            json.dump(self.get_parameters_dict(), f, indent=2)
        print(f"Parameters saved to {params_file}")
    
    def _initialize_population(self):
        """Initialize population with random traits"""
        population = []
        for i in range(self.num_agents):
            individual = {
                'w_g': np.random.rand() * 2,
                'w_s': np.random.rand() * 2,
                'fitness': 0.0,
                'id': i
            }
            population.append(individual)
        return population
    
    def save_checkpoint(self, generation):
        """Save complete simulation state to checkpoint file"""
        checkpoint_data = {
            'generation': generation,
            'population': self.population,
            'history': self.history,
            'parameters': self.get_parameters_dict(),
            'timestamp': datetime.now().isoformat()
        }
        
        checkpoint_file = os.path.join(self.checkpoint_dir, f'checkpoint_gen_{generation:06d}.pkl')
        with open(checkpoint_file, 'wb') as f:
            pickle.dump(checkpoint_data, f)
        
        # Also save as latest checkpoint
        latest_file = os.path.join(self.checkpoint_dir, 'latest_checkpoint.pkl')
        with open(latest_file, 'wb') as f:
            pickle.dump(checkpoint_data, f)
        
        print(f"Checkpoint saved: generation {generation} -> {checkpoint_file}")
    
    def load_checkpoint(self, checkpoint_file=None):
        """Load simulation state from checkpoint file"""
        if checkpoint_file is None:
            checkpoint_file = os.path.join(self.checkpoint_dir, 'latest_checkpoint.pkl')
        
        if not os.path.exists(checkpoint_file):
            raise FileNotFoundError(f"Checkpoint file not found: {checkpoint_file}")
        
        with open(checkpoint_file, 'rb') as f:
            checkpoint_data = pickle.load(f)
        
        self.generation = checkpoint_data['generation']
        self.population = checkpoint_data['population']
        self.history = checkpoint_data['history']
        
        # Verify parameters match (optional warning)
        saved_params = checkpoint_data['parameters']
        current_params = self.get_parameters_dict()
        
        param_diffs = []
        for key in current_params:
            if key in saved_params and saved_params[key] != current_params[key]:
                param_diffs.append(f"{key}: {saved_params[key]} -> {current_params[key]}")
        
        if param_diffs:
            print("WARNING: Parameter differences detected:")
            for diff in param_diffs:
                print(f"  {diff}")
        
        print(f"Checkpoint loaded: generation {self.generation} from {checkpoint_file}")
        return self.generation
    
    def evaluate_fitness_fast(self, population):
        """Fast fitness evaluation with GPU memory pool"""
        fitness_sum = np.zeros(self.num_agents, dtype=np.float32)
        
        if not hasattr(self, '_sim'):
            self._sim = SimplifiedSimulation(
                world_size=self.world_size,
                num_agents=self.num_agents,
                r_a=self.r_a,
                r_s=self.r_s,
                s=self.r_a,
                sigma_g=np.sqrt(0.2),
                sigma_r=1.0,
                theta_max=2.0,
                dt=0.2,
                tp=100.0,
                compute_size_x=256
            )
        
        sim = self._sim
        
        for run in range(self.nr):
            self._reset_simulation_state(sim, population)
            
            # Run transient period using two-pass grid-based timesteps
            for _ in range(self.tau_tr):
<<<<<<< HEAD
                sim.timestep_gpu_two_pass_grid()
=======
                sim.timestep()
>>>>>>> d1b7e839
            
            # Reset gradient travel for fitness evaluation
            self._reset_gradient_travel(sim)
            
            # Run fitness evaluation period using two-pass grid-based timesteps
            for _ in range(self.tau_fit):
<<<<<<< HEAD
                sim.timestep_gpu_two_pass_grid()
=======
                sim.timestep()
>>>>>>> d1b7e839
            
            # Calculate fitness on GPU
            run_fitness = sim.calculate_fitness_gpu(
                pg=self.pg, ps=self.ps,
                omega_gc=self.omega_gc, omega_sc=self.omega_sc,
                fitness_eval_time=self.tau_fit
            )
            
            fitness_sum += run_fitness
        
        return fitness_sum / self.nr
    
    def _reset_simulation_state(self, sim, population):
        """GPU-only reset - ELIMINATES MAJOR A100 BOTTLENECK!"""
        # Reset agents entirely on GPU (no CPU-GPU transfers!)
        sim.reset_agents_gpu(population, self.world_size, self.r_a)
        sim.current_time = 0.0
    
    def _reset_gradient_travel(self, sim):
        """GPU-only gradient travel reset (no CPU transfers)"""
        sim.reset_gradient_travel_gpu()
    
    def roulette_wheel_selection(self, population, fitness_values):
        """Fitness-proportional selection using softmax"""
        min_fitness = np.min(fitness_values)
        if min_fitness < 0:
            adjusted_fitness = fitness_values - min_fitness
        else:
            adjusted_fitness = fitness_values
        
        total_fitness = np.sum(adjusted_fitness)
        probabilities = adjusted_fitness / total_fitness
        
        # Create new population
        new_population = []
        for i in range(self.num_agents):
            parent_idx = np.random.choice(len(population), p=probabilities)
            parent = population[parent_idx]
            
            offspring = {
                'w_g': parent['w_g'],
                'w_s': parent['w_s'],
                'fitness': 0.0,
                'id': i,
                'parent_id': parent['id']
            }
            new_population.append(offspring)
        
        return new_population
    
    def mutate_population(self, population):
        """Apply Gaussian mutations"""
        for individual in population:
            # Gaussian mutation on gradient detection
            w_g_mutation = np.random.normal(0, self.sigma_mu)
            individual['w_g'] = max(0.0, individual['w_g'] + w_g_mutation)
            
            # Gaussian mutation on sociality
            w_s_mutation = np.random.normal(0, self.sigma_mu)
            individual['w_s'] = max(0.0, individual['w_s'] + w_s_mutation)
        
        return population
    
    def record_generation_stats(self, population, fitness_values):
        """Record statistics for current generation"""
        w_g_values = np.array([ind['w_g'] for ind in population])
        w_s_values = np.array([ind['w_s'] for ind in population])
        
        self.history['generation'].append(self.generation)
        self.history['mean_w_g'].append(np.mean(w_g_values))
        self.history['std_w_g'].append(np.std(w_g_values))
        self.history['mean_w_s'].append(np.mean(w_s_values))
        self.history['std_w_s'].append(np.std(w_s_values))
        self.history['mean_fitness'].append(np.mean(fitness_values))
        
        self.history['w_g_distribution'].append(w_g_values.copy())
        self.history['w_s_distribution'].append(w_s_values.copy())
    
    def run_evolution(self, num_generations, start_fresh=False, verbose=True):
        """
        Run evolutionary simulation with checkpointing support
        
        Args:
            num_generations: Total number of generations to run
            start_fresh: If True, ignore existing checkpoints and start from generation 0
            verbose: Print progress information
        """
        if verbose:
            print(f"\n=== CHECKPOINT EVOLUTIONARY SIMULATION ===")
        
        # Load existing checkpoint or initialize fresh population
        if not start_fresh:
            try:
                start_gen = self.load_checkpoint()
                if verbose:
                    print(f"Resuming from generation {start_gen}")
            except FileNotFoundError:
                if verbose:
                    print("No checkpoint found, starting fresh")
                start_fresh = True
        
        if start_fresh or self.population is None:
            self.generation = 0
            self.population = self._initialize_population()
            self.history = {
                'generation': [],
                'mean_w_g': [],
                'std_w_g': [],
                'mean_w_s': [],
                'std_w_s': [],
                'mean_fitness': [],
                'w_g_distribution': [],
                'w_s_distribution': []
            }
        
        # Save parameters
        self.save_parameters()
        
        start_time = time.time()
        start_generation = self.generation
        
        if verbose:
            print(f"Running evolution from generation {start_generation} to {start_generation + num_generations}")
        
        for gen_offset in range(num_generations):
            self.generation = start_generation + gen_offset
            
            if verbose and self.generation % 1 == 0:
                elapsed = time.time() - start_time
                if gen_offset > 0:
                    est_total = elapsed * num_generations / gen_offset
                    remaining = est_total - elapsed
                    print(f"Generation {self.generation:3d} - {elapsed:.1f}s elapsed, ~{remaining:.1f}s remaining")
                else:
                    print(f"Generation {self.generation:3d} - starting...")
            
            # Evaluate fitness
            fitness_values = self.evaluate_fitness_fast(self.population)
            
            # Record statistics
            self.record_generation_stats(self.population, fitness_values)
            
            # Save checkpoint
            if self.generation % self.checkpoint_interval == 0:
                self.save_checkpoint(self.generation)
            
            # Evolution (skip on final generation)
            if gen_offset < num_generations - 1:
                # Selection
                new_population = self.roulette_wheel_selection(self.population, fitness_values)
                
                # Mutation
                new_population = self.mutate_population(new_population)
                
                self.population = new_population
        
        # Save final checkpoint
        final_generation = start_generation + num_generations - 1
        self.generation = final_generation
        self.save_checkpoint(final_generation)
        
        # Save complete history as pickle file for plotting
        history_file = os.path.join(self.checkpoint_dir, 'complete_history.pkl')
        with open(history_file, 'wb') as f:
            pickle.dump({
                'history': self.history,
                'parameters': self.get_parameters_dict(),
                'final_generation': final_generation,
                'total_time': time.time() - start_time
            }, f)
        
        total_time = time.time() - start_time
        
        if verbose:
            print(f"\n=== EVOLUTION COMPLETE ===")
            print(f"Final generation: {final_generation}")
            print(f"Total time: {total_time:.1f} seconds")
            print(f"Average time per generation: {total_time/num_generations:.2f} seconds")
            print(f"Complete history saved to: {history_file}")
            
            final_w_g = self.history['w_g_distribution'][-1]
            final_w_s = self.history['w_s_distribution'][-1]
            print(f"\nFinal population:")
            print(f"w_g: mean={np.mean(final_w_g):.4f}, std={np.std(final_w_g):.4f}")
            print(f"w_s: mean={np.mean(final_w_s):.4f}, std={np.std(final_w_s):.4f}")
        
        return self.history


def run_evolution_from_params(params_dict_or_file, num_generations=None, start_fresh=False, checkpoint_dir=None):
    """
    Main function to run evolutionary simulation from parameters
    
    Args:
        params_dict_or_file: Either a dictionary of parameters or path to JSON file
        num_generations: Number of generations to run (overrides params file if specified)
        start_fresh: Start from generation 0, ignoring checkpoints
        checkpoint_dir: Specific checkpoint directory (if resuming)
    
    Returns:
        history: Evolution history dictionary
    """
    # Load parameters
    if isinstance(params_dict_or_file, str):
        # Load from JSON file
        with open(params_dict_or_file, 'r') as f:
            params = json.load(f)
        print(f"Parameters loaded from {params_dict_or_file}")
    else:
        # Use provided dictionary
        params = params_dict_or_file
    
    # Extract num_generations from params if not explicitly provided
    if num_generations is None:
        num_generations = params.get('num_generations', 100)
        print(f"Using num_generations from params: {num_generations}")
    else:
        print(f"Using specified num_generations: {num_generations}")
    
    # Override checkpoint_dir if provided
    if checkpoint_dir is not None:
        params['checkpoint_dir'] = checkpoint_dir
    
    # Keep only necessary parameters for constructor
    necessary_params = {
        'world_size', 'num_agents', 'density', 'pg', 'ps', 'omega_gc', 'omega_sc',
        'sigma_mu', 'tau_tr', 'tau_fit', 'nr', 'checkpoint_interval', 'checkpoint_dir'
    }
    simulation_params = {k: v for k, v in params.items() if k in necessary_params}
    
    # Create simulation instance
    sim = CheckpointEvolutionSimulation(**simulation_params)
    
    # Run evolution
    history = sim.run_evolution(num_generations, start_fresh=start_fresh, verbose=True)
    
    return history


def create_default_params_file(filename="evolution_params.json"):
    """Create a default parameters JSON file"""
    default_params = {
        "world_size": 2.0,
        "num_agents": 320,
        "density": 0.0277,
        "pg": 1.0,
        "ps": 0.0,
        "omega_gc": 4.0,
        "omega_sc": 4.0,
        "sigma_mu": 0.01,
        "tau_tr": 2000,
        "tau_fit": 500,
        "nr": 30,
        "checkpoint_interval": 10,
        "num_generations": 300
    }
    
    with open(filename, 'w') as f:
        json.dump(default_params, f, indent=2)
    
    print(f"Default parameters saved to {filename}")
    return filename


if __name__ == "__main__":
    import sys
    
    if len(sys.argv) > 1:
        # Run with parameters from JSON file
        params_file = sys.argv[1]
        num_gens = int(sys.argv[2]) if len(sys.argv) > 2 else None  # Use None to read from params file
        history = run_evolution_from_params(params_file, num_gens)
    else:
        # Create default params and run with them
        params_file = create_default_params_file()
        print(f"Running evolution with default parameters from {params_file}")
        history = run_evolution_from_params(params_file)  # Will read num_generations from file<|MERGE_RESOLUTION|>--- conflicted
+++ resolved
@@ -188,24 +188,16 @@
         for run in range(self.nr):
             self._reset_simulation_state(sim, population)
             
-            # Run transient period using two-pass grid-based timesteps
+            # Run transient period using grid-based timesteps
             for _ in range(self.tau_tr):
-<<<<<<< HEAD
-                sim.timestep_gpu_two_pass_grid()
-=======
                 sim.timestep()
->>>>>>> d1b7e839
             
             # Reset gradient travel for fitness evaluation
             self._reset_gradient_travel(sim)
             
-            # Run fitness evaluation period using two-pass grid-based timesteps
+            # Run fitness evaluation period using grid-based timesteps
             for _ in range(self.tau_fit):
-<<<<<<< HEAD
-                sim.timestep_gpu_two_pass_grid()
-=======
                 sim.timestep()
->>>>>>> d1b7e839
             
             # Calculate fitness on GPU
             run_fitness = sim.calculate_fitness_gpu(
